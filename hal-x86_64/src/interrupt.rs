--- conflicted
+++ resolved
@@ -1,15 +1,11 @@
 use crate::{segment, VAddr};
-use core::marker::PhantomData;
+use core::{arch::asm, marker::PhantomData};
 use hal_core::interrupt::{ctx, Handlers};
 use mycelium_util::fmt;
 
 pub mod idt;
 pub mod pic;
-<<<<<<< HEAD
-=======
-use crate::{segment, VAddr};
-use core::{arch::asm, fmt, marker::PhantomData};
->>>>>>> 5eac7b5c
+
 pub use idt::Idt;
 pub use pic::CascadedPic;
 
@@ -236,18 +232,14 @@
                     com1.force_unlock();
                 }
             }
-<<<<<<< HEAD
             tracing::error!(
-                segment_selector = if code > 0 { Some(code) } else { None },
+                segment_selector = ?if code > 0 { Some(code) } else { None },
                 "lmao, a general protection fault is happening"
             );
-=======
-            tracing::error!(code = ?&format_args!("{:x}", code), "lmao, a general protection fault is happening");
             let code = CodeFault {
                 error_code: Some(code),
                 kind: "General Protection Fault (0xD)",
             };
->>>>>>> 5eac7b5c
             H::code_fault(Context { registers, code });
         }
 
