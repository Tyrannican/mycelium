<<<<<<< HEAD
use core::{fmt, mem};
=======
use core::{arch::asm, fmt, mem};
>>>>>>> 5eac7b5c

pub mod intrinsics;

#[repr(transparent)]
pub struct Port {
    num: u16,
}

impl fmt::Debug for Port {
    fn fmt(&self, f: &mut fmt::Formatter<'_>) -> fmt::Result {
        f.debug_struct("Port")
            .field("num", &format_args!("{:#02x}", self.num))
            .finish()
    }
}

impl Port {
    pub const fn at(address: u16) -> Self {
        Port { num: address }
    }

    /// # Safety
    ///
    /// Reading from a CPU port is unsafe.
    pub unsafe fn readb(&self) -> u8 {
        let result: u8;
        asm!("in al, dx", in("dx") self.num, out("al") result);
        result
    }

    /// # Safety
    ///
    /// Writing to a CPU port is unsafe.
    pub unsafe fn writeb(&self, value: u8) {
        asm!("out dx, al", in("dx") self.num, in("al") value)
    }

    /// # Safety
    ///
    /// Writing to a CPU port is unsafe.
    pub unsafe fn writel(&self, value: u32) {
        asm!("out dx, eax", in("dx") self.num, in("eax") value)
    }
}

#[derive(Copy, Clone, Debug, Eq, PartialEq)]
#[repr(u8)]
pub enum Ring {
    Ring0 = 0b00,
    Ring1 = 0b01,
    Ring2 = 0b10,
    Ring3 = 0b11,
}

impl Ring {
    pub fn from_u8(u: u8) -> Self {
        match u {
            0b00 => Ring::Ring0,
            0b01 => Ring::Ring1,
            0b10 => Ring::Ring2,
            0b11 => Ring::Ring3,
            bits => panic!("invalid ring {:#02b}", bits),
        }
    }
}

#[repr(C, packed)]
pub(crate) struct DtablePtr {
    limit: u16,
    base: *const (),
}

impl DtablePtr {
    pub(crate) fn new<T>(t: &'static T) -> Self {
        let limit = (mem::size_of::<T>() - 1) as u16;
        let base = t as *const _ as *const ();

        Self { limit, base }
    }
}

impl fmt::Debug for DtablePtr {
    fn fmt(&self, f: &mut fmt::Formatter<'_>) -> fmt::Result {
        // avoid creating misaligned references by moving these i guess? idk why
        // rustc is okay with this but i'll trust it.
        let limit = self.limit;
        let base = self.base;
        f.debug_struct("DtablePtr")
            .field("base", &format_args!("{:0p}", base))
            .field("limit", &limit)
            .finish()
    }
}

/// Halt the CPU.
///
/// This disables interrupts and performs the `hlt` instruction in a loop,
/// forever.
///
/// # Safety
///
/// This halts the CPU.
#[inline(always)]
pub unsafe fn halt() -> ! {
    intrinsics::cli();
    loop {
        intrinsics::hlt();
    }
}<|MERGE_RESOLUTION|>--- conflicted
+++ resolved
@@ -1,8 +1,4 @@
-<<<<<<< HEAD
-use core::{fmt, mem};
-=======
 use core::{arch::asm, fmt, mem};
->>>>>>> 5eac7b5c
 
 pub mod intrinsics;
 
